﻿// Copyright (c) Microsoft. All rights reserved.
// Licensed under the MIT license. See LICENSE file in the project root for full license information.

using System;
using System.Collections.Generic;
using System.Linq;
using System.Text;
using System.Threading.Tasks;
using Microsoft.Spark.CSharp.Interop;
using Microsoft.Spark.CSharp.Sql;

namespace Microsoft.Spark.CSharp.Proxy
{
    internal interface ISqlContextProxy
    {
<<<<<<< HEAD
        IDataFrameReaderProxy Read();
=======
        IDataFrameProxy CreateDataFrame(IRDDProxy rddProxy, IStructTypeProxy structTypeProxy);
>>>>>>> a9099c30
        IDataFrameProxy ReadDataFrame(string path, StructType schema, Dictionary<string, string> options);
        IDataFrameProxy JsonFile(string path);
        IDataFrameProxy TextFile(string path, StructType schema, string delimiter);
        IDataFrameProxy TextFile(string path, string delimiter, bool hasHeader, bool inferSchema);
        IDataFrameProxy Sql(string query);
        void RegisterFunction(string name, byte[] command, string returnType);
    }
}<|MERGE_RESOLUTION|>--- conflicted
+++ resolved
@@ -13,11 +13,8 @@
 {
     internal interface ISqlContextProxy
     {
-<<<<<<< HEAD
         IDataFrameReaderProxy Read();
-=======
         IDataFrameProxy CreateDataFrame(IRDDProxy rddProxy, IStructTypeProxy structTypeProxy);
->>>>>>> a9099c30
         IDataFrameProxy ReadDataFrame(string path, StructType schema, Dictionary<string, string> options);
         IDataFrameProxy JsonFile(string path);
         IDataFrameProxy TextFile(string path, StructType schema, string delimiter);
