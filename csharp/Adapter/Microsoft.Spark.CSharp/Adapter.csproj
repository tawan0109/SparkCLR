﻿<?xml version="1.0" encoding="utf-8"?>
<Project ToolsVersion="12.0" DefaultTargets="Build" xmlns="http://schemas.microsoft.com/developer/msbuild/2003">
  <Import Project="$(MSBuildExtensionsPath)\$(MSBuildToolsVersion)\Microsoft.Common.props" Condition="Exists('$(MSBuildExtensionsPath)\$(MSBuildToolsVersion)\Microsoft.Common.props')" />
  <PropertyGroup>
    <Configuration Condition=" '$(Configuration)' == '' ">Debug</Configuration>
    <Platform Condition=" '$(Platform)' == '' ">AnyCPU</Platform>
    <ProjectGuid>{CE999A96-F42B-4E80-B208-709D7F49A77C}</ProjectGuid>
    <OutputType>Library</OutputType>
    <AppDesignerFolder>Properties</AppDesignerFolder>
    <RootNamespace>Microsoft.Spark.CSharp</RootNamespace>
    <AssemblyName>Microsoft.Spark.CSharp.Adapter</AssemblyName>
    <TargetFrameworkVersion>v4.5</TargetFrameworkVersion>
    <FileAlignment>512</FileAlignment>
  </PropertyGroup>
  <PropertyGroup Condition=" '$(Configuration)|$(Platform)' == 'Debug|AnyCPU' ">
    <PlatformTarget>AnyCPU</PlatformTarget>
    <DebugSymbols>true</DebugSymbols>
    <DebugType>full</DebugType>
    <Optimize>false</Optimize>
    <OutputPath>bin\Debug\</OutputPath>
    <DefineConstants>DEBUG;TRACE</DefineConstants>
    <ErrorReport>prompt</ErrorReport>
    <WarningLevel>4</WarningLevel>
    <Prefer32Bit>false</Prefer32Bit>
  </PropertyGroup>
  <PropertyGroup Condition=" '$(Configuration)|$(Platform)' == 'Release|AnyCPU' ">
    <PlatformTarget>AnyCPU</PlatformTarget>
    <DebugType>pdbonly</DebugType>
    <Optimize>true</Optimize>
    <OutputPath>bin\Release\</OutputPath>
    <DefineConstants>TRACE</DefineConstants>
    <ErrorReport>prompt</ErrorReport>
    <WarningLevel>4</WarningLevel>
  </PropertyGroup>
  <PropertyGroup>
    <StartupObject />
  </PropertyGroup>
  <ItemGroup>
    <Reference Include="log4net">
      <HintPath>..\..\packages\log4net.2.0.3\lib\net40-full\log4net.dll</HintPath>
    </Reference>
    <Reference Include="Newtonsoft.Json">
      <HintPath>..\..\packages\Newtonsoft.Json.7.0.1\lib\net45\Newtonsoft.Json.dll</HintPath>
    </Reference>
    <Reference Include="Razorvine.Pyrolite">
      <HintPath>..\..\packages\Razorvine.Pyrolite.4.10.0.0\lib\net40\Razorvine.Pyrolite.dll</HintPath>
    </Reference>
    <Reference Include="Razorvine.Serpent">
      <HintPath>..\..\packages\Razorvine.Serpent.1.12.0.0\lib\net40\Razorvine.Serpent.dll</HintPath>
    </Reference>
    <Reference Include="System" />
    <Reference Include="System.Configuration" />
    <Reference Include="System.Core" />
    <Reference Include="System.Runtime.Serialization" />
    <Reference Include="System.Xml.Linq" />
    <Reference Include="System.Data.DataSetExtensions" />
    <Reference Include="Microsoft.CSharp" />
    <Reference Include="System.Data" />
    <Reference Include="System.Xml" />
  </ItemGroup>
  <ItemGroup>
    <Compile Include="Configuration\ConfigurationService.cs" />
    <Compile Include="Configuration\IConfigurationService.cs" />
    <Compile Include="Core\Accumulator.cs" />
    <Compile Include="Core\Broadcast.cs" />
    <Compile Include="Core\RDDCollector.cs" />
    <Compile Include="Core\DoubleRDDFunctions.cs" />
    <Compile Include="Core\IRDDCollector.cs" />
    <Compile Include="Core\OrderedRDDFunctions.cs" />
    <Compile Include="Core\PairRDDFunctions.cs" />
    <Compile Include="Core\PipelinedRDD.cs" />
    <Compile Include="Core\Profiler.cs" />
    <Compile Include="Core\RDD.cs" />
    <Compile Include="Core\RDDCollector.cs" />
    <Compile Include="Core\SparkConf.cs" />
    <Compile Include="Core\SparkContext.cs" />
    <Compile Include="Core\StatCounter.cs" />
    <Compile Include="Core\StatusTracker.cs" />
    <Compile Include="Core\StorageLevel.cs" />
    <Compile Include="Interop\Ipc\JsonSerDe.cs" />
    <Compile Include="Interop\SparkCLREnvironment.cs" />
    <Compile Include="Interop\Ipc\IJvmBridge.cs" />
    <Compile Include="Interop\Ipc\JvmBridge.cs" />
    <Compile Include="Interop\Ipc\JvmObjectReference.cs" />
    <Compile Include="Interop\Ipc\PayloadHelper.cs" />
    <Compile Include="Interop\Ipc\SerDe.cs" />
    <Compile Include="Properties\AssemblyInfo.cs" />
    <Compile Include="Proxy\IDataFrameProxy.cs" />
    <Compile Include="Proxy\IDataFrameWriterProxy.cs" />
    <Compile Include="Proxy\IDStreamProxy.cs" />
    <Compile Include="Proxy\Ipc\DataFrameIpcProxy.cs" />
    <Compile Include="Proxy\Ipc\DataFrameWriterIpcProxy.cs" />
    <Compile Include="Proxy\Ipc\DStreamIpcProxy.cs" />
    <Compile Include="Proxy\Ipc\RDDIpcProxy.cs" />
    <Compile Include="Proxy\Ipc\SparkCLRIpcProxy.cs" />
    <Compile Include="Proxy\Ipc\SqlContextIpcProxy.cs" />
    <Compile Include="Proxy\Ipc\StatusTrackerIpcProxy.cs" />
    <Compile Include="Proxy\Ipc\StreamingContextIpcProxy.cs" />
    <Compile Include="Proxy\Ipc\StructIpcProxy.cs" />
    <Compile Include="Proxy\IRDDProxy.cs" />
    <Compile Include="Proxy\ISparkCLRProxy.cs" />
    <Compile Include="Proxy\ISparkConfProxy.cs" />
    <Compile Include="Proxy\ISparkContextProxy.cs" />
    <Compile Include="Proxy\Ipc\SparkConfIpcProxy.cs" />
    <Compile Include="Proxy\ISqlContextProxy.cs" />
    <Compile Include="Proxy\IStatusTrackerProxy.cs" />
    <Compile Include="Proxy\IStreamingContextProxy.cs" />
    <Compile Include="Proxy\IStructProxy.cs" />
    <Compile Include="Proxy\Ipc\SparkContextIpcProxy.cs" />
    <Compile Include="Services\DefaultLoggerService.cs" />
    <Compile Include="Services\ILoggerService.cs" />
    <Compile Include="Services\Log4NetLoggerService.cs" />
    <Compile Include="Services\LoggerServiceFactory.cs" />
    <Compile Include="Sql\Column.cs" />
    <Compile Include="Sql\DataFrame.cs" />
<<<<<<< HEAD
    <Compile Include="Sql\DataFrameWriter.cs" />
    <Compile Include="Sql\PythonSerDe.cs" />
    <Compile Include="Sql\RowConstructor.cs" />
    <Compile Include="Sql\Row.cs" />
    <Compile Include="Sql\Functions.cs" />
    <Compile Include="Sql\SaveMode.cs" />
=======
    <Compile Include="Sql\PythonSerDe.cs" />
    <Compile Include="Sql\Row.cs" />
    <Compile Include="Sql\Functions.cs" />
    <Compile Include="Sql\RowConstructor.cs" />
>>>>>>> 8d53f980
    <Compile Include="Sql\SqlContext.cs" />
    <Compile Include="Sql\Types.cs" />
    <Compile Include="Sql\UserDefinedFunction.cs" />
    <Compile Include="Streaming\DStream.cs" />
    <Compile Include="Streaming\PairDStreamFunctions.cs" />
    <Compile Include="Streaming\StreamingContext.cs" />
    <Compile Include="Streaming\TransformedDStream.cs" />
  </ItemGroup>
  <ItemGroup />
  <ItemGroup>
    <None Include="packages.config" />
  </ItemGroup>
  <Import Project="$(MSBuildToolsPath)\Microsoft.CSharp.targets" />
  <PropertyGroup>
    <PostBuildEvent>
    </PostBuildEvent>
  </PropertyGroup>
  <PropertyGroup>
    <PreBuildEvent>
    </PreBuildEvent>
  </PropertyGroup>
  <!-- To modify your build process, add your task inside one of the targets below and uncomment it. 
       Other similar extension points exist, see Microsoft.Common.targets.
  <Target Name="BeforeBuild">
  </Target>
  <Target Name="AfterBuild">
  </Target>
  -->
</Project><|MERGE_RESOLUTION|>--- conflicted
+++ resolved
@@ -71,7 +71,6 @@
     <Compile Include="Core\PipelinedRDD.cs" />
     <Compile Include="Core\Profiler.cs" />
     <Compile Include="Core\RDD.cs" />
-    <Compile Include="Core\RDDCollector.cs" />
     <Compile Include="Core\SparkConf.cs" />
     <Compile Include="Core\SparkContext.cs" />
     <Compile Include="Core\StatCounter.cs" />
@@ -113,19 +112,12 @@
     <Compile Include="Services\LoggerServiceFactory.cs" />
     <Compile Include="Sql\Column.cs" />
     <Compile Include="Sql\DataFrame.cs" />
-<<<<<<< HEAD
     <Compile Include="Sql\DataFrameWriter.cs" />
     <Compile Include="Sql\PythonSerDe.cs" />
     <Compile Include="Sql\RowConstructor.cs" />
     <Compile Include="Sql\Row.cs" />
     <Compile Include="Sql\Functions.cs" />
     <Compile Include="Sql\SaveMode.cs" />
-=======
-    <Compile Include="Sql\PythonSerDe.cs" />
-    <Compile Include="Sql\Row.cs" />
-    <Compile Include="Sql\Functions.cs" />
-    <Compile Include="Sql\RowConstructor.cs" />
->>>>>>> 8d53f980
     <Compile Include="Sql\SqlContext.cs" />
     <Compile Include="Sql\Types.cs" />
     <Compile Include="Sql\UserDefinedFunction.cs" />
