﻿<?xml version="1.0" encoding="utf-8"?>
<Project ToolsVersion="12.0" DefaultTargets="Build" xmlns="http://schemas.microsoft.com/developer/msbuild/2003">
  <PropertyGroup>
    <Configuration Condition=" '$(Configuration)' == '' ">Debug</Configuration>
    <Platform Condition=" '$(Platform)' == '' ">AnyCPU</Platform>
    <ProjectGuid>{D5C2C46E-3FEC-473B-8ABA-3B0FC5A7319C}</ProjectGuid>
    <OutputType>Library</OutputType>
    <AppDesignerFolder>Properties</AppDesignerFolder>
    <RootNamespace>AdapterTest</RootNamespace>
    <AssemblyName>AdapterTest</AssemblyName>
    <TargetFrameworkVersion>v4.5</TargetFrameworkVersion>
    <FileAlignment>512</FileAlignment>
    <ProjectTypeGuids>{3AC096D0-A1C2-E12C-1390-A8335801FDAB};{FAE04EC0-301F-11D3-BF4B-00C04F79EFBC}</ProjectTypeGuids>
    <VisualStudioVersion Condition="'$(VisualStudioVersion)' == ''">10.0</VisualStudioVersion>
    <VSToolsPath Condition="'$(VSToolsPath)' == ''">$(MSBuildExtensionsPath32)\Microsoft\VisualStudio\v$(VisualStudioVersion)</VSToolsPath>
    <ReferencePath>$(ProgramFiles)\Common Files\microsoft shared\VSTT\$(VisualStudioVersion)\UITestExtensionPackages</ReferencePath>
    <IsCodedUITest>False</IsCodedUITest>
    <TestProjectType>UnitTest</TestProjectType>
  </PropertyGroup>
  <PropertyGroup Condition=" '$(Configuration)|$(Platform)' == 'Debug|AnyCPU' ">
    <DebugSymbols>true</DebugSymbols>
    <DebugType>full</DebugType>
    <Optimize>false</Optimize>
    <OutputPath>bin\Debug\</OutputPath>
    <DefineConstants>DEBUG;TRACE</DefineConstants>
    <ErrorReport>prompt</ErrorReport>
    <WarningLevel>4</WarningLevel>
  </PropertyGroup>
  <PropertyGroup Condition=" '$(Configuration)|$(Platform)' == 'Release|AnyCPU' ">
    <DebugType>pdbonly</DebugType>
    <Optimize>true</Optimize>
    <OutputPath>bin\Release\</OutputPath>
    <DefineConstants>TRACE</DefineConstants>
    <ErrorReport>prompt</ErrorReport>
    <WarningLevel>4</WarningLevel>
  </PropertyGroup>
  <ItemGroup>
    <Reference Include="Microsoft.CSharp" />
    <Reference Include="Moq, Version=4.2.1510.2205, Culture=neutral, PublicKeyToken=69f491c39445e920, processorArchitecture=MSIL">
      <HintPath>..\packages\Moq.4.2.1510.2205\lib\net40\Moq.dll</HintPath>
      <Private>True</Private>
    </Reference>
    <Reference Include="Newtonsoft.Json">
      <HintPath>..\packages\Newtonsoft.Json.7.0.1\lib\net45\Newtonsoft.Json.dll</HintPath>
    </Reference>
    <Reference Include="nunit.framework, Version=3.0.5813.39031, Culture=neutral, PublicKeyToken=2638cd05610744eb, processorArchitecture=MSIL">
      <HintPath>..\packages\NUnit.3.0.1\lib\net45\nunit.framework.dll</HintPath>
      <Private>True</Private>
    </Reference>
    <Reference Include="Razorvine.Pyrolite">
      <HintPath>..\packages\Razorvine.Pyrolite.4.10.0.0\lib\net40\Razorvine.Pyrolite.dll</HintPath>
    </Reference>
    <Reference Include="Razorvine.Serpent">
      <HintPath>..\packages\Razorvine.Serpent.1.12.0.0\lib\net40\Razorvine.Serpent.dll</HintPath>
    </Reference>
    <Reference Include="System" />
    <Reference Include="System.Configuration" />
  </ItemGroup>
  <Choose>
    <When Condition="('$(VisualStudioVersion)' == '10.0' or '$(VisualStudioVersion)' == '') and '$(TargetFrameworkVersion)' == 'v3.5'">
      <ItemGroup>
        <Reference Include="Microsoft.VisualStudio.QualityTools.UnitTestFramework, Version=10.1.0.0, Culture=neutral, PublicKeyToken=b03f5f7f11d50a3a, processorArchitecture=MSIL" />
      </ItemGroup>
    </When>
    <Otherwise />
  </Choose>
  <ItemGroup>
    <Compile Include="ColumnTest.cs" />
    <Compile Include="AccumulatorTest.cs" />
    <Compile Include="BroadcastTest.cs" />
    <Compile Include="ConfigurationServiceTest.cs" />
    <Compile Include="DataFrameNaFunctionsTest.cs" />
    <Compile Include="DataFrameReaderTest.cs" />
    <Compile Include="DataFrameWriterTest.cs" />
<<<<<<< HEAD
    <Compile Include="JsonSerDeTest.cs" />
=======
    <Compile Include="FunctionsTest.cs" />
>>>>>>> d9a9a4ae
    <Compile Include="Mocks\MockDataFrameReaderProxy.cs" />
    <Compile Include="Mocks\MockRDDCollector.cs" />
    <Compile Include="Mocks\MockRow.cs" />
    <Compile Include="PayloadHelperTest.cs" />
    <Compile Include="Properties\AssemblyInfo.cs" />
    <Compile Include="RowTest.cs" />
    <Compile Include="SerDeTest.cs" />
    <Compile Include="StatusTrackerTest.cs" />
    <Compile Include="TestWithMoqDemo.cs" />
    <Compile Include="Mocks\MockStructTypeProxy.cs" />
    <Compile Include="DStreamTest.cs" />
    <Compile Include="Mocks\MockDStreamProxy.cs" />
    <Compile Include="Mocks\MockStreamingContextProxy.cs" />
    <Compile Include="SparkCLRTestEnvironment.cs">
      <SubType>Code</SubType>
    </Compile>
    <Compile Include="DataFrameTest.cs" />
    <Compile Include="Mocks\MockSparkCLRProxy.cs" />
    <Compile Include="Mocks\MockConfigurationService.cs" />
    <Compile Include="Mocks\MockDataFrameProxy.cs" />
    <Compile Include="Mocks\MockRddProxy.cs" />
    <Compile Include="Mocks\MockSparkConfProxy.cs" />
    <Compile Include="Mocks\MockSparkContextProxy.cs" />
    <Compile Include="Mocks\MockSqlContextProxy.cs" />
    <Compile Include="RDDTest.cs" />
    <Compile Include="SparkConfTest.cs" />
    <Compile Include="SparkContextTest.cs" />
    <Compile Include="SqlContextTest.cs" />
    <Compile Include="StreamingContextTest.cs" />
    <Compile Include="PairRDDTest.cs" />
    <Compile Include="ComparableRDDTest.cs" />
    <Compile Include="DoubleRDDTest.cs" />
    <Compile Include="UserDefinedFunctionTest.cs" />
  </ItemGroup>
  <ItemGroup>
    <ProjectReference Include="..\Adapter\Microsoft.Spark.CSharp\Adapter.csproj">
      <Project>{ce999a96-f42b-4e80-b208-709d7f49a77c}</Project>
      <Name>Adapter</Name>
    </ProjectReference>
  </ItemGroup>
  <ItemGroup />
  <ItemGroup>
    <None Include="packages.config" />
  </ItemGroup>
  <Choose>
    <When Condition="'$(VisualStudioVersion)' == '10.0' And '$(IsCodedUITest)' == 'True'">
      <ItemGroup>
        <Reference Include="Microsoft.VisualStudio.QualityTools.CodedUITestFramework, Version=10.0.0.0, Culture=neutral, PublicKeyToken=b03f5f7f11d50a3a, processorArchitecture=MSIL">
          <Private>False</Private>
        </Reference>
        <Reference Include="Microsoft.VisualStudio.TestTools.UITest.Common, Version=10.0.0.0, Culture=neutral, PublicKeyToken=b03f5f7f11d50a3a, processorArchitecture=MSIL">
          <Private>False</Private>
        </Reference>
        <Reference Include="Microsoft.VisualStudio.TestTools.UITest.Extension, Version=10.0.0.0, Culture=neutral, PublicKeyToken=b03f5f7f11d50a3a, processorArchitecture=MSIL">
          <Private>False</Private>
        </Reference>
        <Reference Include="Microsoft.VisualStudio.TestTools.UITesting, Version=10.0.0.0, Culture=neutral, PublicKeyToken=b03f5f7f11d50a3a, processorArchitecture=MSIL">
          <Private>False</Private>
        </Reference>
      </ItemGroup>
    </When>
  </Choose>
  <Import Project="$(VSToolsPath)\TeamTest\Microsoft.TestTools.targets" Condition="Exists('$(VSToolsPath)\TeamTest\Microsoft.TestTools.targets')" />
  <Import Project="$(MSBuildToolsPath)\Microsoft.CSharp.targets" />
  <!-- To modify your build process, add your task inside one of the targets below and uncomment it. 
       Other similar extension points exist, see Microsoft.Common.targets.
  <Target Name="BeforeBuild">
  </Target>
  <Target Name="AfterBuild">
  </Target>
  -->
</Project><|MERGE_RESOLUTION|>--- conflicted
+++ resolved
@@ -72,11 +72,8 @@
     <Compile Include="DataFrameNaFunctionsTest.cs" />
     <Compile Include="DataFrameReaderTest.cs" />
     <Compile Include="DataFrameWriterTest.cs" />
-<<<<<<< HEAD
     <Compile Include="JsonSerDeTest.cs" />
-=======
     <Compile Include="FunctionsTest.cs" />
->>>>>>> d9a9a4ae
     <Compile Include="Mocks\MockDataFrameReaderProxy.cs" />
     <Compile Include="Mocks\MockRDDCollector.cs" />
     <Compile Include="Mocks\MockRow.cs" />
