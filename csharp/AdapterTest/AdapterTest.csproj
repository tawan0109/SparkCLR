﻿<?xml version="1.0" encoding="utf-8"?>
<Project ToolsVersion="12.0" DefaultTargets="Build" xmlns="http://schemas.microsoft.com/developer/msbuild/2003">
  <PropertyGroup>
    <Configuration Condition=" '$(Configuration)' == '' ">Debug</Configuration>
    <Platform Condition=" '$(Platform)' == '' ">AnyCPU</Platform>
    <ProjectGuid>{D5C2C46E-3FEC-473B-8ABA-3B0FC5A7319C}</ProjectGuid>
    <OutputType>Library</OutputType>
    <AppDesignerFolder>Properties</AppDesignerFolder>
    <RootNamespace>AdapterTest</RootNamespace>
    <AssemblyName>AdapterTest</AssemblyName>
    <TargetFrameworkVersion>v4.5</TargetFrameworkVersion>
    <FileAlignment>512</FileAlignment>
    <ProjectTypeGuids>{3AC096D0-A1C2-E12C-1390-A8335801FDAB};{FAE04EC0-301F-11D3-BF4B-00C04F79EFBC}</ProjectTypeGuids>
    <VisualStudioVersion Condition="'$(VisualStudioVersion)' == ''">10.0</VisualStudioVersion>
    <VSToolsPath Condition="'$(VSToolsPath)' == ''">$(MSBuildExtensionsPath32)\Microsoft\VisualStudio\v$(VisualStudioVersion)</VSToolsPath>
    <ReferencePath>$(ProgramFiles)\Common Files\microsoft shared\VSTT\$(VisualStudioVersion)\UITestExtensionPackages</ReferencePath>
    <IsCodedUITest>False</IsCodedUITest>
    <TestProjectType>UnitTest</TestProjectType>
  </PropertyGroup>
  <PropertyGroup Condition=" '$(Configuration)|$(Platform)' == 'Debug|AnyCPU' ">
    <DebugSymbols>true</DebugSymbols>
    <DebugType>full</DebugType>
    <Optimize>false</Optimize>
    <OutputPath>bin\Debug\</OutputPath>
    <DefineConstants>DEBUG;TRACE</DefineConstants>
    <ErrorReport>prompt</ErrorReport>
    <WarningLevel>4</WarningLevel>
  </PropertyGroup>
  <PropertyGroup Condition=" '$(Configuration)|$(Platform)' == 'Release|AnyCPU' ">
    <DebugType>pdbonly</DebugType>
    <Optimize>true</Optimize>
    <OutputPath>bin\Release\</OutputPath>
    <DefineConstants>TRACE</DefineConstants>
    <ErrorReport>prompt</ErrorReport>
    <WarningLevel>4</WarningLevel>
  </PropertyGroup>
  <ItemGroup>
    <Reference Include="Microsoft.CSharp" />
    <Reference Include="Moq, Version=4.2.1510.2205, Culture=neutral, PublicKeyToken=69f491c39445e920, processorArchitecture=MSIL">
      <HintPath>..\packages\Moq.4.2.1510.2205\lib\net40\Moq.dll</HintPath>
      <Private>True</Private>
    </Reference>
    <Reference Include="Newtonsoft.Json">
      <HintPath>..\packages\Newtonsoft.Json.7.0.1\lib\net45\Newtonsoft.Json.dll</HintPath>
    </Reference>
    <Reference Include="nunit.framework, Version=3.0.5813.39031, Culture=neutral, PublicKeyToken=2638cd05610744eb, processorArchitecture=MSIL">
      <HintPath>..\packages\NUnit.3.0.1\lib\net45\nunit.framework.dll</HintPath>
      <Private>True</Private>
    </Reference>
    <Reference Include="Razorvine.Pyrolite">
      <HintPath>..\packages\Razorvine.Pyrolite.4.10.0.0\lib\net40\Razorvine.Pyrolite.dll</HintPath>
    </Reference>
    <Reference Include="Razorvine.Serpent">
      <HintPath>..\packages\Razorvine.Serpent.1.12.0.0\lib\net40\Razorvine.Serpent.dll</HintPath>
    </Reference>
    <Reference Include="System" />
  </ItemGroup>
  <Choose>
    <When Condition="('$(VisualStudioVersion)' == '10.0' or '$(VisualStudioVersion)' == '') and '$(TargetFrameworkVersion)' == 'v3.5'">
      <ItemGroup>
        <Reference Include="Microsoft.VisualStudio.QualityTools.UnitTestFramework, Version=10.1.0.0, Culture=neutral, PublicKeyToken=b03f5f7f11d50a3a, processorArchitecture=MSIL" />
      </ItemGroup>
    </When>
    <Otherwise />
  </Choose>
  <ItemGroup>
    <Compile Include="ColumnTest.cs" />
    <Compile Include="AccumulatorTest.cs" />
    <Compile Include="BroadcastTest.cs" />
    <Compile Include="DataFrameNaFunctionsTest.cs" />
    <Compile Include="DataFrameReaderTest.cs" />
    <Compile Include="DataFrameWriterTest.cs" />
    <Compile Include="Mocks\MockDataFrameReaderProxy.cs" />
    <Compile Include="Mocks\MockRDDCollector.cs" />
    <Compile Include="Mocks\MockRow.cs" />
    <Compile Include="PayloadHelperTest.cs" />
    <Compile Include="Properties\AssemblyInfo.cs" />
<<<<<<< HEAD
    <Compile Include="RowTest.cs" />
=======
    <Compile Include="SerDeTest.cs" />
>>>>>>> e63c1337
    <Compile Include="StatusTrackerTest.cs" />
    <Compile Include="TestWithMoqDemo.cs" />
    <Compile Include="Mocks\MockStructTypeProxy.cs" />
    <Compile Include="DStreamTest.cs" />
    <Compile Include="Mocks\MockDStreamProxy.cs" />
    <Compile Include="Mocks\MockStreamingContextProxy.cs" />
    <Compile Include="SparkCLRTestEnvironment.cs">
      <SubType>Code</SubType>
    </Compile>
    <Compile Include="DataFrameTest.cs" />
    <Compile Include="Mocks\MockSparkCLRProxy.cs" />
    <Compile Include="Mocks\MockConfigurationService.cs" />
    <Compile Include="Mocks\MockDataFrameProxy.cs" />
    <Compile Include="Mocks\MockRddProxy.cs" />
    <Compile Include="Mocks\MockSparkConfProxy.cs" />
    <Compile Include="Mocks\MockSparkContextProxy.cs" />
    <Compile Include="Mocks\MockSqlContextProxy.cs" />
    <Compile Include="RDDTest.cs" />
    <Compile Include="SparkConfTest.cs" />
    <Compile Include="SparkContextTest.cs" />
    <Compile Include="SqlContextTest.cs" />
    <Compile Include="StreamingContextTest.cs" />
    <Compile Include="PairRDDTest.cs" />
    <Compile Include="ComparableRDDTest.cs" />
    <Compile Include="DoubleRDDTest.cs" />
  </ItemGroup>
  <ItemGroup>
    <ProjectReference Include="..\Adapter\Microsoft.Spark.CSharp\Adapter.csproj">
      <Project>{ce999a96-f42b-4e80-b208-709d7f49a77c}</Project>
      <Name>Adapter</Name>
    </ProjectReference>
  </ItemGroup>
  <ItemGroup />
  <ItemGroup>
    <None Include="packages.config" />
  </ItemGroup>
  <Choose>
    <When Condition="'$(VisualStudioVersion)' == '10.0' And '$(IsCodedUITest)' == 'True'">
      <ItemGroup>
        <Reference Include="Microsoft.VisualStudio.QualityTools.CodedUITestFramework, Version=10.0.0.0, Culture=neutral, PublicKeyToken=b03f5f7f11d50a3a, processorArchitecture=MSIL">
          <Private>False</Private>
        </Reference>
        <Reference Include="Microsoft.VisualStudio.TestTools.UITest.Common, Version=10.0.0.0, Culture=neutral, PublicKeyToken=b03f5f7f11d50a3a, processorArchitecture=MSIL">
          <Private>False</Private>
        </Reference>
        <Reference Include="Microsoft.VisualStudio.TestTools.UITest.Extension, Version=10.0.0.0, Culture=neutral, PublicKeyToken=b03f5f7f11d50a3a, processorArchitecture=MSIL">
          <Private>False</Private>
        </Reference>
        <Reference Include="Microsoft.VisualStudio.TestTools.UITesting, Version=10.0.0.0, Culture=neutral, PublicKeyToken=b03f5f7f11d50a3a, processorArchitecture=MSIL">
          <Private>False</Private>
        </Reference>
      </ItemGroup>
    </When>
  </Choose>
  <Import Project="$(VSToolsPath)\TeamTest\Microsoft.TestTools.targets" Condition="Exists('$(VSToolsPath)\TeamTest\Microsoft.TestTools.targets')" />
  <Import Project="$(MSBuildToolsPath)\Microsoft.CSharp.targets" />
  <!-- To modify your build process, add your task inside one of the targets below and uncomment it. 
       Other similar extension points exist, see Microsoft.Common.targets.
  <Target Name="BeforeBuild">
  </Target>
  <Target Name="AfterBuild">
  </Target>
  -->
</Project><|MERGE_RESOLUTION|>--- conflicted
+++ resolved
@@ -75,11 +75,8 @@
     <Compile Include="Mocks\MockRow.cs" />
     <Compile Include="PayloadHelperTest.cs" />
     <Compile Include="Properties\AssemblyInfo.cs" />
-<<<<<<< HEAD
     <Compile Include="RowTest.cs" />
-=======
     <Compile Include="SerDeTest.cs" />
->>>>>>> e63c1337
     <Compile Include="StatusTrackerTest.cs" />
     <Compile Include="TestWithMoqDemo.cs" />
     <Compile Include="Mocks\MockStructTypeProxy.cs" />
