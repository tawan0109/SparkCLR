--- conflicted
+++ resolved
@@ -12,11 +12,6 @@
 using System.Reflection;
 using System.Runtime.Serialization;
 using System.Runtime.Serialization.Formatters.Binary;
-<<<<<<< HEAD
-using System.Security.Cryptography;
-using System.Text;
-=======
->>>>>>> e75eb189
 using Microsoft.Spark.CSharp.Core;
 using Microsoft.Spark.CSharp.Interop.Ipc;
 using Microsoft.Spark.CSharp.Network;
@@ -26,30 +21,6 @@
 
 namespace Microsoft.Spark.CSharp
 {
-    internal class SparkCLRAssemblyHandler
-    {
-
-        private readonly ConcurrentDictionary<string, Assembly> assemblyDict = new ConcurrentDictionary<string, Assembly>();
-
-        public void SetAssemblies(Assembly[] assemblies)
-        {
-            foreach (var assembly in assemblies)
-            {
-                assemblyDict[assembly.FullName] = assembly;
-            }
-        }
-
-        public Assembly Handler(object source, ResolveEventArgs e)
-        {
-            if (assemblyDict.ContainsKey(e.Name))
-            {
-                return assemblyDict[e.Name];
-            }
-
-            return null;
-        }
-    }
-
     /// <summary>
     /// Worker implementation for SparkCLR. The implementation is identical to the 
     /// worker used in PySpark. The RDD implementation to fork an external process
@@ -63,22 +34,18 @@
 
         private static ILoggerService logger = null;
 
+        private static SparkCLRAssemblyHandler assemblyHandler = new SparkCLRAssemblyHandler();
+
         public static void Main(string[] args)
         {
-<<<<<<< HEAD
-            var assemblyHandler = new SparkCLRAssemblyHandler();
             AppDomain.CurrentDomain.AssemblyResolve += assemblyHandler.Handler;
 
-            // if there exists exe.config file, then use log4net
-            if (File.Exists(AppDomain.CurrentDomain.SetupInformation.ConfigurationFile))
-=======
             // can't initialize logger early because in MultiThreadWorker mode, JVM will read C#'s stdout via
             // pipe. When initialize logger, some unwanted info will be flushed to stdout. But we can still
             // use stderr
             Console.Error.WriteLine("input args: [{0}]", string.Join(" ", args));
 
             if (args.Count() != 2)
->>>>>>> e75eb189
             {
                 Console.Error.WriteLine("Wrong number of args: {0}, will exit", args.Count());
                 Environment.Exit(-1);
@@ -177,73 +144,10 @@
 
                 var formatter = ProcessCommand(networkStream, splitIndex, bootTime);
 
-<<<<<<< HEAD
-                    BinaryFormatter formatter = new BinaryFormatter();
-
-                    if (lengthOfCommandByteArray > 0)
-                    {
-                        Stopwatch commandProcessWatch = new Stopwatch();
-                        Stopwatch funcProcessWatch = new Stopwatch();
-                        commandProcessWatch.Start();
-
-                        int rddId = SerDe.ReadInt(s);
-                        int stageId = SerDe.ReadInt(s);
-                        int partitionId = SerDe.ReadInt(s);
-                        logger.LogInfo(string.Format("rddInfo: rddId {0}, stageId {1}, partitionId {2}", rddId, stageId, partitionId));
-
-                        string deserializerMode = SerDe.ReadString(s);
-                        logger.LogDebug("Deserializer mode: " + deserializerMode);
-
-                        string serializerMode = SerDe.ReadString(s);
-                        logger.LogDebug("Serializer mode: " + serializerMode);
-
-                        string runMode = SerDe.ReadString(s);
-                        logger.LogInfo("Run mode: " + runMode);
-
-                        if (runMode.Equals("shell", StringComparison.InvariantCultureIgnoreCase))
-                        {
-                            int assembliesCount = SerDe.ReadInt(s);
-                            logger.LogInfo("Total received assemblies count: " + assembliesCount);
-                            var assemblies = new Assembly[assembliesCount];
-                            for (var i = 0; i < assembliesCount; i++)
-                            {
-                                assemblies[i] = Assembly.Load(SerDe.ReadBytes(s, SerDe.ReadInt(s)));
-                            }
-                            assemblyHandler.SetAssemblies(assemblies);
-                        }
-
-                        byte[] command = SerDe.ReadBytes(s);
-                        logger.LogDebug("command bytes read: " + command.Length);
-                        var stream = new MemoryStream(command);
-
-                        var workerFunc = (CSharpWorkerFunc)formatter.Deserialize(stream);
-                        var func = workerFunc.Func;
-                        logger.LogDebug(string.Format("stack trace of workerFunc (dont't panic, this is just for debug):\n{0}", workerFunc.StackTrace));
-                        DateTime initTime = DateTime.UtcNow;
-                        int count = 0;
-
-                        // here we use low level API because we need to get perf metrics
-                        WorkerInputEnumerator inputEnumerator = new WorkerInputEnumerator(s, deserializerMode);
-                        IEnumerable<dynamic> inputEnumerable = Enumerable.Cast<dynamic>(inputEnumerator);
-                        funcProcessWatch.Start();
-                        IEnumerable<dynamic> outputEnumerable = func(splitIndex, inputEnumerable);
-                        var outputEnumerator = outputEnumerable.GetEnumerator();
-                        funcProcessWatch.Stop();
-                        while (true)
-                        {
-                            funcProcessWatch.Start();
-                            bool hasNext = outputEnumerator.MoveNext();
-                            funcProcessWatch.Stop();
-                            if (!hasNext)
-                            {
-                                break;
-                            }
-=======
                 // Mark the beginning of the accumulators section of the output
                 SerDe.Write(networkStream, (int)SpecialLengths.END_OF_DATA_SECTION);
 
                 WriteAccumulatorValues(networkStream, formatter);
->>>>>>> e75eb189
 
                 int end = SerDe.ReadInt(networkStream);
 
@@ -356,6 +260,21 @@
 
                 string serializerMode = SerDe.ReadString(networkStream);
                 logger.LogDebug("Serializer mode: " + serializerMode);
+
+                string runMode = SerDe.ReadString(networkStream);
+                logger.LogInfo("Run mode: " + runMode);
+
+                if (runMode.Equals("shell", StringComparison.InvariantCultureIgnoreCase))
+                {
+                    int assembliesCount = SerDe.ReadInt(networkStream);
+                    logger.LogInfo("Total received assemblies count: " + assembliesCount);
+                    var assemblies = new Assembly[assembliesCount];
+                    for (var i = 0; i < assembliesCount; i++)
+                    {
+                        assemblies[i] = Assembly.Load(SerDe.ReadBytes(networkStream, SerDe.ReadInt(networkStream)));
+                    }
+                    assemblyHandler.SetAssemblies(assemblies);
+                }
 
                 byte[] command = SerDe.ReadBytes(networkStream);
 
@@ -406,12 +325,6 @@
                     WriteOutput(networkStream, serializerMode, message, formatter);
                     count++;
                 }
-<<<<<<< HEAD
-                catch (Exception e)
-                {
-                    Console.WriteLine(e.StackTrace);
-                    logger.LogError(e.ToString());
-=======
 
                 logger.LogDebug("Output entries count: " + count);
                 logger.LogDebug("Null messages count: " + nullMessageCount);
@@ -477,7 +390,6 @@
                     break;
 
                 default:
->>>>>>> e75eb189
                     try
                     {
                         var ms = new MemoryStream();
@@ -735,4 +647,28 @@
             return result;
         }
     }
+
+    internal class SparkCLRAssemblyHandler
+    {
+
+        private readonly ConcurrentDictionary<string, Assembly> assemblyDict = new ConcurrentDictionary<string, Assembly>();
+
+        public void SetAssemblies(Assembly[] assemblies)
+        {
+            foreach (var assembly in assemblies)
+            {
+                assemblyDict[assembly.FullName] = assembly;
+            }
+        }
+
+        public Assembly Handler(object source, ResolveEventArgs e)
+        {
+            if (assemblyDict.ContainsKey(e.Name))
+            {
+                return assemblyDict[e.Name];
+            }
+
+            return null;
+        }
+    }
 }